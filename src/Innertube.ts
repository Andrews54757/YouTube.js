--- conflicted
+++ resolved
@@ -16,13 +16,8 @@
 
 import NavigationEndpoint from './parser/classes/NavigationEndpoint.js';
 
-<<<<<<< HEAD
-import * as Proto from './proto/index.js';
-import { InnertubeError, generateRandomString, throwIfMissing } from './utils/Utils.js';
-=======
 import * as Constants from './utils/Constants.js';
 import { InnertubeError, generateRandomString, throwIfMissing, u8ToBase64 } from './utils/Utils.js';
->>>>>>> 5ff30e12
 
 import type { ApiResponse } from './core/Actions.js';
 import type { InnerTubeConfig, InnerTubeClient, INextRequest } from './types/index.js';
@@ -139,219 +134,6 @@
 
     return new ShortFormVideoInfo([ response[0] ], this.actions, cpn, response[1]);
   }
-<<<<<<< HEAD
-=======
-
-  async search(query: string, filters: SearchFilters = {}): Promise<Search> {
-    throwIfMissing({ query });
-
-    const search_filter: SearchFilter = {};
-
-    search_filter.filters = {};
-
-    if (filters.sort_by) {
-      search_filter.sortBy = SearchFilter_SortBy[filters.sort_by.toUpperCase() as keyof typeof SearchFilter_SortBy];
-    }
-
-    if (filters.upload_date) {
-      search_filter.filters.uploadDate = SearchFilter_Filters_UploadDate[filters.upload_date.toUpperCase() as keyof typeof SearchFilter_Filters_UploadDate];
-    }
-
-    if (filters.type) {
-      search_filter.filters.type = SearchFilter_Filters_SearchType[filters.type.toUpperCase() as keyof typeof SearchFilter_Filters_SearchType];
-    }
-
-    if (filters.duration) {
-      search_filter.filters.duration = SearchFilter_Filters_Duration[filters.duration.toUpperCase() as keyof typeof SearchFilter_Filters_Duration];
-    }
-
-    if (filters.features) {
-      for (const feature of filters.features) {
-        switch (feature) {
-          case '360':
-            search_filter.filters.features360 = true;
-            break;
-          case '3d':
-            search_filter.filters.features3d = true;
-            break;
-          case '4k':
-            search_filter.filters.features4k = true;
-            break;
-          case 'creative_commons':
-            search_filter.filters.featuresCreativeCommons = true;
-            break;
-          case 'hd':
-            search_filter.filters.featuresHd = true;
-            break;
-          case 'hdr':
-            search_filter.filters.featuresHdr = true;
-            break;
-          case 'live':
-            search_filter.filters.featuresLive = true;
-            break;
-          case 'location':
-            search_filter.filters.featuresLocation = true;
-            break;
-          case 'purchased':
-            search_filter.filters.featuresPurchased = true;
-            break;
-          case 'subtitles':
-            search_filter.filters.featuresSubtitles = true;
-            break;
-          case 'vr180':
-            search_filter.filters.featuresVr180 = true;
-            break;
-          default:
-            break;
-        }
-      }
-    }
-
-    const response = await this.actions.execute(
-      SearchEndpoint.PATH, SearchEndpoint.build({
-        query, params: filters ? encodeURIComponent(u8ToBase64(SearchFilter.encode(search_filter).finish())) : undefined
-      })
-    );
-
-    return new Search(this.actions, response);
-  }
-
-  async getSearchSuggestions(query: string): Promise<string[]> {
-    throwIfMissing({ query });
-
-    const url = new URL(`${Constants.URLS.YT_SUGGESTIONS}search`);
-    url.searchParams.set('q', query);
-    url.searchParams.set('hl', this.#session.context.client.hl);
-    url.searchParams.set('gl', this.#session.context.client.gl);
-    url.searchParams.set('ds', 'yt');
-    url.searchParams.set('client', 'youtube');
-    url.searchParams.set('xssi', 't');
-    url.searchParams.set('oe', 'UTF');
-
-    const response = await this.#session.http.fetch(url);
-    const response_data = await response.text();
-
-    const data = JSON.parse(response_data.replace(')]}\'', ''));
-    const suggestions = data[1].map((suggestion: any) => suggestion[0]);
-
-    return suggestions;
-  }
-
-  async getComments(video_id: string, sort_by?: 'TOP_COMMENTS' | 'NEWEST_FIRST', comment_id?: string): Promise<Comments> {
-    throwIfMissing({ video_id });
-
-    const SORT_OPTIONS = {
-      TOP_COMMENTS: 0,
-      NEWEST_FIRST: 1
-    };
-
-    const writer = GetCommentsSectionParams.encode({
-      ctx: {
-        videoId: video_id
-      },
-      unkParam: 6,
-      params: {
-        opts: {
-          videoId: video_id,
-          sortBy: SORT_OPTIONS[sort_by || 'TOP_COMMENTS'],
-          type: 2,
-          commentId: comment_id || ''
-        },
-        target: 'comments-section'
-      }
-    });
-
-    const continuation = encodeURIComponent(u8ToBase64(writer.finish()));
-
-    const response = await this.actions.execute(NextEndpoint.PATH, NextEndpoint.build({ continuation }));
-
-    return new Comments(this.actions, response.data);
-  }
-
-  async getHomeFeed(): Promise<HomeFeed> {
-    const response = await this.actions.execute(
-      BrowseEndpoint.PATH, BrowseEndpoint.build({ browse_id: 'FEwhat_to_watch' })
-    );
-    return new HomeFeed(this.actions, response);
-  }
-
-  /**
-   * Retrieves YouTube's content guide.
-   */
-  async getGuide(): Promise<Guide> {
-    const response = await this.actions.execute(GuideEndpoint.PATH);
-    return new Guide(response.data);
-  }
-
-  async getLibrary(): Promise<Library> {
-    const response = await this.actions.execute(
-      BrowseEndpoint.PATH, BrowseEndpoint.build({ browse_id: 'FElibrary' })
-    );
-    return new Library(this.actions, response);
-  }
-
-  async getHistory(): Promise<History> {
-    const response = await this.actions.execute(
-      BrowseEndpoint.PATH, BrowseEndpoint.build({ browse_id: 'FEhistory' })
-    );
-    return new History(this.actions, response);
-  }
-
-  async getTrending(): Promise<TabbedFeed<IBrowseResponse>> {
-    const response = await this.actions.execute(
-      BrowseEndpoint.PATH, { ...BrowseEndpoint.build({ browse_id: 'FEtrending' }), parse: true }
-    );
-    return new TabbedFeed(this.actions, response);
-  }
-
-  async getSubscriptionsFeed(): Promise<Feed<IBrowseResponse>> {
-    const response = await this.actions.execute(
-      BrowseEndpoint.PATH, { ...BrowseEndpoint.build({ browse_id: 'FEsubscriptions' }), parse: true }
-    );
-    return new Feed(this.actions, response);
-  }
-
-  async getChannelsFeed(): Promise<Feed<IBrowseResponse>> {
-    const response = await this.actions.execute(
-      BrowseEndpoint.PATH, { ...BrowseEndpoint.build({ browse_id: 'FEchannels' }), parse: true }
-    );
-    return new Feed(this.actions, response);
-  }
-
-  async getChannel(id: string): Promise<Channel> {
-    throwIfMissing({ id });
-    const response = await this.actions.execute(
-      BrowseEndpoint.PATH, BrowseEndpoint.build({ browse_id: id })
-    );
-    return new Channel(this.actions, response);
-  }
-
-  async getNotifications(): Promise<NotificationsMenu> {
-    const response = await this.actions.execute(
-      GetNotificationMenuEndpoint.PATH, GetNotificationMenuEndpoint.build({
-        notifications_menu_request_type: 'NOTIFICATIONS_MENU_REQUEST_TYPE_INBOX'
-      })
-    );
-    return new NotificationsMenu(this.actions, response);
-  }
-
-  async getUnseenNotificationsCount(): Promise<number> {
-    const response = await this.actions.execute(Notification.GetUnseenCountEndpoint.PATH);
-    // FIXME: properly parse this.
-    return response.data?.unseenCount || response.data?.actions?.[0].updateNotificationsUnseenCountAction?.unseenCount || 0;
-  }
-
-  /**
-   * Retrieves the user's playlists.
-   */
-  async getPlaylists(): Promise<Feed<IBrowseResponse>> {
-    const response = await this.actions.execute(
-      BrowseEndpoint.PATH, { ...BrowseEndpoint.build({ browse_id: 'FEplaylist_aggregation' }), parse: true }
-    );
-    return new Feed(this.actions, response);
-  }
-
->>>>>>> 5ff30e12
   async getPlaylist(id: string): Promise<Playlist> {
     throwIfMissing({ id });
 
@@ -366,31 +148,6 @@
     return new Playlist(this.actions, response);
   }
 
-<<<<<<< HEAD
-=======
-  async getHashtag(hashtag: string): Promise<HashtagFeed> {
-    throwIfMissing({ hashtag });
-
-    const writer = Hashtag.encode({
-      params: {
-        hashtag,
-        type: 1
-      }
-    });
-
-    const params = encodeURIComponent(u8ToBase64(writer.finish()));
-
-    const response = await this.actions.execute(
-      BrowseEndpoint.PATH, BrowseEndpoint.build({
-        browse_id: 'FEhashtag',
-        params
-      })
-    );
-
-    return new HashtagFeed(this.actions, response);
-  }
-
->>>>>>> 5ff30e12
   /**
    * An alternative to {@link download}.
    * Returns deciphered streaming data.
